--- conflicted
+++ resolved
@@ -227,34 +227,6 @@
 	if awsPlatform { // if the S3 secret is found, install hypershift with s3 options
 		bucketName := string(se.Data["bucket"])
 		bucketRegion := string(se.Data["region"])
-<<<<<<< HEAD
-		bucketCreds := se.Data["credentials"]
-
-		file, err := ioutil.TempFile("", ".aws-creds")
-		if err != nil { // likely a unrecoverable error, don't retry
-			return fmt.Errorf("failed to create temp file for hoding aws credentials, err: %w", err)
-		}
-
-		credsFile := file.Name()
-		defer os.Remove(credsFile)
-
-		c.log.Info(fmt.Sprintf("aws config at: %s", credsFile))
-		if err := ioutil.WriteFile(credsFile, bucketCreds, 0600); err != nil { // likely a unrecoverable error, don't retry
-			return fmt.Errorf("failed to write to temp file for aws credentials, err: %w", err)
-		}
-
-		if err := c.ensurePullSecret(ctx); err != nil {
-			return fmt.Errorf("failed to deploy pull secret to hypershift namespace, err: %w", err)
-		}
-
-		awsArgs := []string{
-			"--oidc-storage-provider-s3-bucket-name", bucketName,
-			"--oidc-storage-provider-s3-region", bucketRegion,
-			"--oidc-storage-provider-s3-credentials", credsFile,
-		}
-
-		args = append(args, awsArgs...)
-=======
 
 		if bucketName == "" {
 			return fmt.Errorf("hypershift-operator-oidc-provider-s3-credentials does not contain a bucket key")
@@ -304,7 +276,6 @@
 		} else {
 			c.log.Info(fmt.Sprintf("private-link secret(%s) was not found", privateSecretKey))
 		}
->>>>>>> 5419b1eb
 	}
 
 	if c.withOverride {
