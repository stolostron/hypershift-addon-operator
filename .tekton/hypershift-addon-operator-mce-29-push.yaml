--- conflicted
+++ resolved
@@ -7,11 +7,7 @@
     build.appstudio.redhat.com/target_branch: '{{target_branch}}'
     pipelinesascode.tekton.dev/cancel-in-progress: "false"
     pipelinesascode.tekton.dev/max-keep-runs: "3"
-<<<<<<< HEAD
-    pipelinesascode.tekton.dev/on-cel-expression: event == "push" && ( target_branch == "release-4.19" || target_branch == "main")
-=======
     pipelinesascode.tekton.dev/on-cel-expression: event == "push" && (target_branch == "backplane-2.9" || target_branch == "main" )
->>>>>>> 045038df
   creationTimestamp: null
   labels:
     appstudio.openshift.io/application: release-mce-29
